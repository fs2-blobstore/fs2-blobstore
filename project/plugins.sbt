<<<<<<< HEAD
addSbtPlugin("org.scoverage"  % "sbt-scoverage"  % "2.2.1")
addSbtPlugin("com.github.sbt" % "sbt-ci-release" % "1.9.0")
=======
addSbtPlugin("org.scoverage"  % "sbt-scoverage"  % "2.2.2")
addSbtPlugin("com.github.sbt" % "sbt-ci-release" % "1.8.0")
>>>>>>> f82c7d42
addSbtPlugin("ch.epfl.scala"  % "sbt-scalafix"   % "0.13.0")
addSbtPlugin("org.typelevel"  % "sbt-tpolecat"   % "0.5.2")
addSbtPlugin("org.scalameta"  % "sbt-mdoc"       % "2.6.1")
addSbtPlugin("com.47deg"      % "sbt-microsites" % "1.4.4")
addSbtPlugin("com.github.sbt" % "sbt-git"        % "2.1.0")

dependencyOverrides += "org.scala-lang.modules" %% "scala-xml" % "2.3.0"<|MERGE_RESOLUTION|>--- conflicted
+++ resolved
@@ -1,10 +1,5 @@
-<<<<<<< HEAD
-addSbtPlugin("org.scoverage"  % "sbt-scoverage"  % "2.2.1")
+addSbtPlugin("org.scoverage"  % "sbt-scoverage"  % "2.2.2")
 addSbtPlugin("com.github.sbt" % "sbt-ci-release" % "1.9.0")
-=======
-addSbtPlugin("org.scoverage"  % "sbt-scoverage"  % "2.2.2")
-addSbtPlugin("com.github.sbt" % "sbt-ci-release" % "1.8.0")
->>>>>>> f82c7d42
 addSbtPlugin("ch.epfl.scala"  % "sbt-scalafix"   % "0.13.0")
 addSbtPlugin("org.typelevel"  % "sbt-tpolecat"   % "0.5.2")
 addSbtPlugin("org.scalameta"  % "sbt-mdoc"       % "2.6.1")
