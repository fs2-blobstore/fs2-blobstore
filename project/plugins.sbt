--- conflicted
+++ resolved
@@ -1,10 +1,5 @@
-<<<<<<< HEAD
-addSbtPlugin("org.scoverage"             % "sbt-scoverage"  % "2.0.5")
+addSbtPlugin("org.scoverage"             % "sbt-scoverage"  % "2.0.6")
 addSbtPlugin("com.github.sbt"            % "sbt-ci-release" % "1.5.11")
-=======
-addSbtPlugin("org.scoverage"             % "sbt-scoverage"  % "2.0.6")
-addSbtPlugin("com.github.sbt"            % "sbt-ci-release" % "1.5.10")
->>>>>>> f8550e7f
 addSbtPlugin("ch.epfl.scala"             % "sbt-scalafix"   % "0.10.4")
 addSbtPlugin("io.github.davidgregory084" % "sbt-tpolecat"   % "0.4.1")
 addSbtPlugin("org.scalameta"             % "sbt-mdoc"       % "2.3.6")
