--- conflicted
+++ resolved
@@ -6,13 +6,8 @@
 
   override def buildSettings: Seq[Def.Setting[_]] = Seq(
     libraryDependencies ++= Seq(
-<<<<<<< HEAD
       "org.scalatest"     %% "scalatest"       % "3.2.15"   % Test,
-      "org.scalatestplus" %% "scalacheck-1-17" % "3.2.14.0" % Test
-=======
-      "org.scalatest"     %% "scalatest"       % "3.2.14"   % Test,
       "org.scalatestplus" %% "scalacheck-1-17" % "3.2.15.0" % Test
->>>>>>> 962d2814
     )
   )
 
