import sbt._
import sbt.Keys._
import org.typelevel.sbt.tpolecat.TpolecatPlugin
import org.typelevel.sbt.tpolecat.TpolecatPlugin.autoImport._
import org.typelevel.scalacoptions.ScalacOptions

object Tests extends AutoPlugin {
  override def trigger  = allRequirements
  override def requires = TpolecatPlugin

  override def buildSettings: Seq[Def.Setting[_]] = Seq(
    libraryDependencies ++= Seq(
<<<<<<< HEAD
      "org.scalatest"     %% "scalatest"       % "3.2.16"   % Test,
      "org.scalatestplus" %% "scalacheck-1-17" % "3.2.17.0" % Test
=======
      "org.scalatest"     %% "scalatest"       % "3.2.17"   % Test,
      "org.scalatestplus" %% "scalacheck-1-17" % "3.2.16.0" % Test
>>>>>>> 506ff369
    )
  )

  override def projectSettings: Seq[Def.Setting[_]] = Seq(
    Test / fork := true,
    Test / tpolecatScalacOptions ~= { _ - ScalacOptions.warnNonUnitStatement }
  )
}<|MERGE_RESOLUTION|>--- conflicted
+++ resolved
@@ -10,13 +10,8 @@
 
   override def buildSettings: Seq[Def.Setting[_]] = Seq(
     libraryDependencies ++= Seq(
-<<<<<<< HEAD
-      "org.scalatest"     %% "scalatest"       % "3.2.16"   % Test,
+      "org.scalatest"     %% "scalatest"       % "3.2.17"   % Test,
       "org.scalatestplus" %% "scalacheck-1-17" % "3.2.17.0" % Test
-=======
-      "org.scalatest"     %% "scalatest"       % "3.2.17"   % Test,
-      "org.scalatestplus" %% "scalacheck-1-17" % "3.2.16.0" % Test
->>>>>>> 506ff369
     )
   )
 
