import sbt._
import sbt.Keys._

object Tests extends AutoPlugin {
  override def trigger = allRequirements

  override def buildSettings: Seq[Def.Setting[_]] = Seq(
    libraryDependencies ++= Seq(
<<<<<<< HEAD
      "org.scalatest"     %% "scalatest"       % "3.2.7"   % Test,
      "org.scalatestplus" %% "scalacheck-1-15" % "3.2.6.0" % Test
=======
      "org.scalatest"     %% "scalatest"       % "3.2.6"   % Test,
      "org.scalatestplus" %% "scalacheck-1-15" % "3.2.7.0" % Test
>>>>>>> bdded9d3
    )
  )

  override def projectSettings: Seq[Def.Setting[_]] = Seq(
    Test / fork := true
  )
}<|MERGE_RESOLUTION|>--- conflicted
+++ resolved
@@ -6,13 +6,8 @@
 
   override def buildSettings: Seq[Def.Setting[_]] = Seq(
     libraryDependencies ++= Seq(
-<<<<<<< HEAD
       "org.scalatest"     %% "scalatest"       % "3.2.7"   % Test,
-      "org.scalatestplus" %% "scalacheck-1-15" % "3.2.6.0" % Test
-=======
-      "org.scalatest"     %% "scalatest"       % "3.2.6"   % Test,
       "org.scalatestplus" %% "scalacheck-1-15" % "3.2.7.0" % Test
->>>>>>> bdded9d3
     )
   )
 
