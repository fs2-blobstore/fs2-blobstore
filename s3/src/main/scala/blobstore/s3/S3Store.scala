--- conflicted
+++ resolved
@@ -60,23 +60,12 @@
   override def list[A](url: Url[A], recursive: Boolean = false): Stream[F, Url[S3Blob]] =
     listUnderlying(url, defaultFullMetadata, defaultTrailingSlashFiles, recursive)
 
-<<<<<<< HEAD
-  /** This version of list will run a HEAD request on every object to return metadata for all objects
-    *
-    * See `defaultFullMetadata` for controlling the default `list` behavior
-    */
-  def listWithHead[A](url: Url[A], recursive: Boolean = false): Stream[F, Url[S3Blob]] =
-    listUnderlying(url, true, defaultTrailingSlashFiles, recursive)
-
-  override def get[A](url: Url[A], chunkSize: Int): Stream[F, Byte] = get(url, None)
-=======
   override def get[A](url: Url[A], chunkSize: Int): Stream[F, Byte] = {
     val bucket = url.authority.show
     val key    = url.path.relative.show
 
     performGet(GetObjectRequest.builder().bucket(bucket).key(key).build())
   }
->>>>>>> 1b22752f
 
   def get[A](url: Url[A], meta: S3MetaInfo): Stream[F, Byte] = {
     val bucket = url.authority.show
