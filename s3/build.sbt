--- conflicted
+++ resolved
@@ -5,11 +5,6 @@
 libraryDependencies ++= Seq(
   "software.amazon.awssdk" % "s3"                        % "2.17.232",
   "co.fs2"                %% "fs2-reactive-streams"      % fs2Version,
-<<<<<<< HEAD
   "software.amazon.awssdk" % "s3-transfer-manager"       % "2.17.232-PREVIEW" % Test,
-  "com.dimafeng"          %% "testcontainers-scala-core" % "0.40.8"           % Test
-=======
-  "software.amazon.awssdk" % "s3-transfer-manager"       % "2.17.227-PREVIEW" % Test,
   "com.dimafeng"          %% "testcontainers-scala-core" % "0.40.9"           % Test
->>>>>>> 8c27ca30
 )