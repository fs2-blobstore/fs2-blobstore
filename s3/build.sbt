--- conflicted
+++ resolved
@@ -1,11 +1,7 @@
 name := "s3"
 
 val fs2Version = "3.9.3"
-<<<<<<< HEAD
 val awsVersion = "2.21.46"
-=======
-val awsVersion = "2.21.27"
->>>>>>> 8702c2d4
 
 libraryDependencies ++= Seq(
   "software.amazon.awssdk"     % "s3"                        % awsVersion,
