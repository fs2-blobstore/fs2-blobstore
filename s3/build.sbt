name := "s3"

<<<<<<< HEAD
val fs2Version = "3.12.0"
val awsVersion = "2.32.33"
=======
val fs2Version = "3.12.2"
val awsVersion = "2.32.31"
>>>>>>> 01c18e1b

libraryDependencies ++= Seq(
  "software.amazon.awssdk"     % "s3"                        % awsVersion,
  "co.fs2"                    %% "fs2-reactive-streams"      % fs2Version,
  "software.amazon.awssdk.crt" % "aws-crt"                   % "0.38.13" % Test,
  "com.dimafeng"              %% "testcontainers-scala-core" % "0.43.0"  % Test
)<|MERGE_RESOLUTION|>--- conflicted
+++ resolved
@@ -1,12 +1,7 @@
 name := "s3"
 
-<<<<<<< HEAD
-val fs2Version = "3.12.0"
+val fs2Version = "3.12.2"
 val awsVersion = "2.32.33"
-=======
-val fs2Version = "3.12.2"
-val awsVersion = "2.32.31"
->>>>>>> 01c18e1b
 
 libraryDependencies ++= Seq(
   "software.amazon.awssdk"     % "s3"                        % awsVersion,
