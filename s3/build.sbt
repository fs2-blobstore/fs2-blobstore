--- conflicted
+++ resolved
@@ -1,12 +1,7 @@
 name := "s3"
 
-<<<<<<< HEAD
 val fs2Version = "3.9.4"
-val awsVersion = "2.21.21"
-=======
-val fs2Version = "3.9.3"
 val awsVersion = "2.21.46"
->>>>>>> 56150c69
 
 libraryDependencies ++= Seq(
   "software.amazon.awssdk"     % "s3"                        % awsVersion,
