name := "s3"

val fs2Version = "3.12.2"
val awsVersion = "2.39.3"

libraryDependencies ++= Seq(
  "software.amazon.awssdk"     % "s3"                        % awsVersion,
  "co.fs2"                    %% "fs2-reactive-streams"      % fs2Version,
<<<<<<< HEAD
  "software.amazon.awssdk.crt" % "aws-crt"                   % "0.40.1" % Test,
  "com.dimafeng"              %% "testcontainers-scala-core" % "0.43.0" % Test
=======
  "software.amazon.awssdk.crt" % "aws-crt"                   % "0.39.0" % Test,
  "com.dimafeng"              %% "testcontainers-scala-core" % "0.43.6" % Test
>>>>>>> c5eb6bce
)<|MERGE_RESOLUTION|>--- conflicted
+++ resolved
@@ -6,11 +6,6 @@
 libraryDependencies ++= Seq(
   "software.amazon.awssdk"     % "s3"                        % awsVersion,
   "co.fs2"                    %% "fs2-reactive-streams"      % fs2Version,
-<<<<<<< HEAD
   "software.amazon.awssdk.crt" % "aws-crt"                   % "0.40.1" % Test,
-  "com.dimafeng"              %% "testcontainers-scala-core" % "0.43.0" % Test
-=======
-  "software.amazon.awssdk.crt" % "aws-crt"                   % "0.39.0" % Test,
   "com.dimafeng"              %% "testcontainers-scala-core" % "0.43.6" % Test
->>>>>>> c5eb6bce
 )