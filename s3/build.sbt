--- conflicted
+++ resolved
@@ -1,12 +1,7 @@
 name := "s3"
 
-<<<<<<< HEAD
-val fs2Version = "3.7.0"
+val fs2Version = "3.8.0"
 val awsVersion = "2.20.120"
-=======
-val fs2Version = "3.8.0"
-val awsVersion = "2.20.115"
->>>>>>> eb984f5a
 
 libraryDependencies ++= Seq(
   "software.amazon.awssdk" % "s3"                        % awsVersion,
