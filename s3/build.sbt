--- conflicted
+++ resolved
@@ -5,11 +5,6 @@
 libraryDependencies ++= Seq(
   "software.amazon.awssdk" % "s3"                        % "2.17.141",
   "co.fs2"                %% "fs2-reactive-streams"      % fs2Version,
-<<<<<<< HEAD
   "software.amazon.awssdk" % "s3-transfer-manager"       % "2.17.141-PREVIEW" % Test,
-  "com.dimafeng"          %% "testcontainers-scala-core" % "0.40.0"           % Test
-=======
-  "software.amazon.awssdk" % "s3-transfer-manager"       % "2.17.136-PREVIEW" % Test,
   "com.dimafeng"          %% "testcontainers-scala-core" % "0.40.2"           % Test
->>>>>>> cd74590d
 )