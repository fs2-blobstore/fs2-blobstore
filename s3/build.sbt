name := "s3"

val fs2Version = "3.10.2"
val awsVersion = "2.25.70"

libraryDependencies ++= Seq(
  "software.amazon.awssdk"     % "s3"                        % awsVersion,
  "co.fs2"                    %% "fs2-reactive-streams"      % fs2Version,
<<<<<<< HEAD
  "software.amazon.awssdk.crt" % "aws-crt"                   % "0.29.23" % Test,
  "com.dimafeng"              %% "testcontainers-scala-core" % "0.41.3"  % Test
=======
  "software.amazon.awssdk.crt" % "aws-crt"                   % "0.29.19" % Test,
  "com.dimafeng"              %% "testcontainers-scala-core" % "0.41.4"  % Test
>>>>>>> b881c4df
)<|MERGE_RESOLUTION|>--- conflicted
+++ resolved
@@ -6,11 +6,6 @@
 libraryDependencies ++= Seq(
   "software.amazon.awssdk"     % "s3"                        % awsVersion,
   "co.fs2"                    %% "fs2-reactive-streams"      % fs2Version,
-<<<<<<< HEAD
   "software.amazon.awssdk.crt" % "aws-crt"                   % "0.29.23" % Test,
-  "com.dimafeng"              %% "testcontainers-scala-core" % "0.41.3"  % Test
-=======
-  "software.amazon.awssdk.crt" % "aws-crt"                   % "0.29.19" % Test,
   "com.dimafeng"              %% "testcontainers-scala-core" % "0.41.4"  % Test
->>>>>>> b881c4df
 )