--- conflicted
+++ resolved
@@ -6,11 +6,6 @@
 libraryDependencies ++= Seq(
   "software.amazon.awssdk"     % "s3"                        % awsVersion,
   "co.fs2"                    %% "fs2-reactive-streams"      % fs2Version,
-<<<<<<< HEAD
-  "software.amazon.awssdk.crt" % "aws-crt"                   % "0.35.0" % Test,
+  "software.amazon.awssdk.crt" % "aws-crt"                   % "0.36.2" % Test,
   "com.dimafeng"              %% "testcontainers-scala-core" % "0.43.0" % Test
-=======
-  "software.amazon.awssdk.crt" % "aws-crt"                   % "0.36.2" % Test,
-  "com.dimafeng"              %% "testcontainers-scala-core" % "0.41.8" % Test
->>>>>>> 4e032a60
 )