name := "s3"

libraryDependencies ++= Seq(
<<<<<<< HEAD
  "com.amazonaws" % "aws-java-sdk-s3" % "1.11.749"
=======
  "com.amazonaws" % "aws-java-sdk-s3" % "1.11.748"
>>>>>>> a946ec07
)<|MERGE_RESOLUTION|>--- conflicted
+++ resolved
@@ -1,9 +1,5 @@
 name := "s3"
 
 libraryDependencies ++= Seq(
-<<<<<<< HEAD
-  "com.amazonaws" % "aws-java-sdk-s3" % "1.11.749"
-=======
   "com.amazonaws" % "aws-java-sdk-s3" % "1.11.748"
->>>>>>> a946ec07
 )