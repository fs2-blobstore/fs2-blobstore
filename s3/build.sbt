name := "s3"

<<<<<<< HEAD
val fs2Version = "3.9.2"
val awsVersion = "2.21.27"
=======
val fs2Version = "3.9.3"
val awsVersion = "2.21.21"
>>>>>>> 7d2e3713

libraryDependencies ++= Seq(
  "software.amazon.awssdk"     % "s3"                        % awsVersion,
  "co.fs2"                    %% "fs2-reactive-streams"      % fs2Version,
  "software.amazon.awssdk.crt" % "aws-crt"                   % "0.28.8" % Test,
  "com.dimafeng"              %% "testcontainers-scala-core" % "0.41.0" % Test
)<|MERGE_RESOLUTION|>--- conflicted
+++ resolved
@@ -1,12 +1,7 @@
 name := "s3"
 
-<<<<<<< HEAD
-val fs2Version = "3.9.2"
+val fs2Version = "3.9.3"
 val awsVersion = "2.21.27"
-=======
-val fs2Version = "3.9.3"
-val awsVersion = "2.21.21"
->>>>>>> 7d2e3713
 
 libraryDependencies ++= Seq(
   "software.amazon.awssdk"     % "s3"                        % awsVersion,
