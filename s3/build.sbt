name := "s3"

val fs2Version = "3.6.1"
val awsVersion = "2.20.67"

libraryDependencies ++= Seq(
  "software.amazon.awssdk" % "s3"                        % awsVersion,
  "co.fs2"                %% "fs2-reactive-streams"      % fs2Version,
<<<<<<< HEAD
  "software.amazon.awssdk" % "s3-transfer-manager"       % awsVersion % Test,
  "com.dimafeng"          %% "testcontainers-scala-core" % "0.40.12"  % Test
=======
  "software.amazon.awssdk" % "s3-transfer-manager"       % "2.17.292-PREVIEW" % Test,
  "com.dimafeng"          %% "testcontainers-scala-core" % "0.40.15"          % Test
>>>>>>> 10983e94
)<|MERGE_RESOLUTION|>--- conflicted
+++ resolved
@@ -6,11 +6,6 @@
 libraryDependencies ++= Seq(
   "software.amazon.awssdk" % "s3"                        % awsVersion,
   "co.fs2"                %% "fs2-reactive-streams"      % fs2Version,
-<<<<<<< HEAD
   "software.amazon.awssdk" % "s3-transfer-manager"       % awsVersion % Test,
-  "com.dimafeng"          %% "testcontainers-scala-core" % "0.40.12"  % Test
-=======
-  "software.amazon.awssdk" % "s3-transfer-manager"       % "2.17.292-PREVIEW" % Test,
-  "com.dimafeng"          %% "testcontainers-scala-core" % "0.40.15"          % Test
->>>>>>> 10983e94
+  "com.dimafeng"          %% "testcontainers-scala-core" % "0.40.15"  % Test
 )