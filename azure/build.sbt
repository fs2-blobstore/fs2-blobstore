--- conflicted
+++ resolved
@@ -3,13 +3,8 @@
 val fs2Version = "3.2.5"
 
 libraryDependencies ++= Seq(
-<<<<<<< HEAD
-  "com.azure"     % "azure-storage-blob"        % "12.14.4",
+  "com.azure"     % "azure-storage-blob"        % "12.15.0",
   "com.azure"     % "azure-storage-blob-batch"  % "12.12.0",
-=======
-  "com.azure"     % "azure-storage-blob"        % "12.15.0",
-  "com.azure"     % "azure-storage-blob-batch"  % "12.11.4",
->>>>>>> 223d3115
   "co.fs2"       %% "fs2-reactive-streams"      % fs2Version,
   "com.dimafeng" %% "testcontainers-scala-core" % "0.40.2" % Test
 )