--- conflicted
+++ resolved
@@ -3,13 +3,8 @@
 val fs2Version = "3.11.0"
 
 libraryDependencies ++= Seq(
-<<<<<<< HEAD
-  "com.azure"     % "azure-storage-blob"        % "12.29.1",
+  "com.azure"     % "azure-storage-blob"        % "12.30.0",
   "com.azure"     % "azure-storage-blob-batch"  % "12.26.0",
-=======
-  "com.azure"     % "azure-storage-blob"        % "12.30.0",
-  "com.azure"     % "azure-storage-blob-batch"  % "12.25.1",
->>>>>>> 34036d93
   "co.fs2"       %% "fs2-reactive-streams"      % fs2Version,
   "com.dimafeng" %% "testcontainers-scala-core" % "0.43.0" % Test
 )