--- conflicted
+++ resolved
@@ -3,13 +3,8 @@
 val fs2Version = "3.12.2"
 
 libraryDependencies ++= Seq(
-<<<<<<< HEAD
   "com.azure"     % "azure-storage-blob"        % "12.31.3",
-  "com.azure"     % "azure-storage-blob-batch"  % "12.27.2",
-=======
-  "com.azure"     % "azure-storage-blob"        % "12.31.2",
   "com.azure"     % "azure-storage-blob-batch"  % "12.27.3",
->>>>>>> 01c18e1b
   "co.fs2"       %% "fs2-reactive-streams"      % fs2Version,
   "com.dimafeng" %% "testcontainers-scala-core" % "0.43.0" % Test
 )