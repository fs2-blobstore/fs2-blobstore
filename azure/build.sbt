--- conflicted
+++ resolved
@@ -3,13 +3,8 @@
 val fs2Version = "3.12.2"
 
 libraryDependencies ++= Seq(
-<<<<<<< HEAD
-  "com.azure"     % "azure-storage-blob"        % "12.31.3",
+  "com.azure"     % "azure-storage-blob"        % "12.32.0",
   "com.azure"     % "azure-storage-blob-batch"  % "12.28.0",
-=======
-  "com.azure"     % "azure-storage-blob"        % "12.32.0",
-  "com.azure"     % "azure-storage-blob-batch"  % "12.27.3",
->>>>>>> c9ad1d2a
   "co.fs2"       %% "fs2-reactive-streams"      % fs2Version,
   "com.dimafeng" %% "testcontainers-scala-core" % "0.43.0" % Test
 )