name := "azure"

val fs2Version = "3.12.0"

libraryDependencies ++= Seq(
<<<<<<< HEAD
  "com.azure"     % "azure-storage-blob"        % "12.31.2",
  "com.azure"     % "azure-storage-blob-batch"  % "12.26.1",
=======
  "com.azure"     % "azure-storage-blob"        % "12.31.1",
  "com.azure"     % "azure-storage-blob-batch"  % "12.27.1",
>>>>>>> 5fd5463e
  "co.fs2"       %% "fs2-reactive-streams"      % fs2Version,
  "com.dimafeng" %% "testcontainers-scala-core" % "0.43.0" % Test
)<|MERGE_RESOLUTION|>--- conflicted
+++ resolved
@@ -3,13 +3,8 @@
 val fs2Version = "3.12.0"
 
 libraryDependencies ++= Seq(
-<<<<<<< HEAD
   "com.azure"     % "azure-storage-blob"        % "12.31.2",
-  "com.azure"     % "azure-storage-blob-batch"  % "12.26.1",
-=======
-  "com.azure"     % "azure-storage-blob"        % "12.31.1",
   "com.azure"     % "azure-storage-blob-batch"  % "12.27.1",
->>>>>>> 5fd5463e
   "co.fs2"       %% "fs2-reactive-streams"      % fs2Version,
   "com.dimafeng" %% "testcontainers-scala-core" % "0.43.0" % Test
 )