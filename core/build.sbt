--- conflicted
+++ resolved
@@ -5,13 +5,8 @@
 libraryDependencies ++= Seq(
   "co.fs2"        %% "fs2-core"         % fs2Version,
   "co.fs2"        %% "fs2-io"           % fs2Version,
-<<<<<<< HEAD
-  "org.scalatest" %% "scalatest"        % "3.2.0-M2" % "test",
+  "org.scalatest" %% "scalatest"        % "3.2.0-M4" % "test",
   "org.typelevel" %% "cats-effect-laws" % "2.1.2" % "test"
-=======
-  "org.scalatest" %% "scalatest"        % "3.2.0-M4" % "test",
-  "org.typelevel" %% "cats-effect-laws" % "2.1.1" % "test"
->>>>>>> 383710be
 ) ++ (CrossVersion.partialVersion(scalaVersion.value) match {
   case Some((2, x)) if x < 13 =>
     "org.scala-lang.modules" %% "scala-collection-compat" % "2.1.4" :: Nil
