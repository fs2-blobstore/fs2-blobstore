name := "sftp"

libraryDependencies ++= Seq(
<<<<<<< HEAD
  "com.github.mwiede" % "jsch"                      % "0.1.72",
  "com.dimafeng"     %% "testcontainers-scala-core" % "0.40.2" % Test
=======
  "com.github.mwiede" % "jsch"                      % "0.2.0",
  "com.dimafeng"     %% "testcontainers-scala-core" % "0.40.0" % Test
>>>>>>> 259a9b9a
)<|MERGE_RESOLUTION|>--- conflicted
+++ resolved
@@ -1,11 +1,6 @@
 name := "sftp"
 
 libraryDependencies ++= Seq(
-<<<<<<< HEAD
-  "com.github.mwiede" % "jsch"                      % "0.1.72",
+  "com.github.mwiede" % "jsch"                      % "0.2.0",
   "com.dimafeng"     %% "testcontainers-scala-core" % "0.40.2" % Test
-=======
-  "com.github.mwiede" % "jsch"                      % "0.2.0",
-  "com.dimafeng"     %% "testcontainers-scala-core" % "0.40.0" % Test
->>>>>>> 259a9b9a
 )