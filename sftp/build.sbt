--- conflicted
+++ resolved
@@ -1,11 +1,6 @@
 name := "sftp"
 
 libraryDependencies ++= Seq(
-<<<<<<< HEAD
   "com.github.mwiede" % "jsch"                      % "0.2.18",
-  "com.dimafeng"     %% "testcontainers-scala-core" % "0.41.3" % Test
-=======
-  "com.github.mwiede" % "jsch"                      % "0.2.17",
   "com.dimafeng"     %% "testcontainers-scala-core" % "0.41.4" % Test
->>>>>>> 66b1c7ba
 )