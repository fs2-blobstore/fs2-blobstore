--- conflicted
+++ resolved
@@ -1,11 +1,6 @@
 name := "sftp"
 
 libraryDependencies ++= Seq(
-<<<<<<< HEAD
   "com.github.mwiede" % "jsch"                      % "0.2.1",
-  "com.dimafeng"     %% "testcontainers-scala-core" % "0.40.3" % Test
-=======
-  "com.github.mwiede" % "jsch"                      % "0.2.0",
   "com.dimafeng"     %% "testcontainers-scala-core" % "0.40.7" % Test
->>>>>>> 06e47fb0
 )