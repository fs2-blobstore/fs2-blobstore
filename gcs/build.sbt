name := "gcs"

libraryDependencies ++= Seq(
<<<<<<< HEAD
  "com.google.cloud" % "google-cloud-storage" % "2.58.1",
  "com.google.cloud" % "google-cloud-nio"     % "0.128.8" % Test
=======
  "com.google.cloud" % "google-cloud-storage" % "2.60.0",
  "com.google.cloud" % "google-cloud-nio"     % "0.128.5" % Test
>>>>>>> 04e36feb
)<|MERGE_RESOLUTION|>--- conflicted
+++ resolved
@@ -1,11 +1,6 @@
 name := "gcs"
 
 libraryDependencies ++= Seq(
-<<<<<<< HEAD
-  "com.google.cloud" % "google-cloud-storage" % "2.58.1",
+  "com.google.cloud" % "google-cloud-storage" % "2.60.0",
   "com.google.cloud" % "google-cloud-nio"     % "0.128.8" % Test
-=======
-  "com.google.cloud" % "google-cloud-storage" % "2.60.0",
-  "com.google.cloud" % "google-cloud-nio"     % "0.128.5" % Test
->>>>>>> 04e36feb
 )