name := "gcs"

libraryDependencies ++= Seq(
<<<<<<< HEAD
  "com.google.cloud" % "google-cloud-storage" % "2.53.2",
  "com.google.cloud" % "google-cloud-nio"     % "0.127.36" % Test
=======
  "com.google.cloud" % "google-cloud-storage" % "2.52.3",
  "com.google.cloud" % "google-cloud-nio"     % "0.127.37" % Test
>>>>>>> 8a4d7efe
)<|MERGE_RESOLUTION|>--- conflicted
+++ resolved
@@ -1,11 +1,6 @@
 name := "gcs"
 
 libraryDependencies ++= Seq(
-<<<<<<< HEAD
-  "com.google.cloud" % "google-cloud-storage" % "2.53.2",
+  "com.google.cloud" % "google-cloud-storage" % "2.53.3",
   "com.google.cloud" % "google-cloud-nio"     % "0.127.36" % Test
-=======
-  "com.google.cloud" % "google-cloud-storage" % "2.52.3",
-  "com.google.cloud" % "google-cloud-nio"     % "0.127.37" % Test
->>>>>>> 8a4d7efe
 )