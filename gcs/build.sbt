name := "gcs"

libraryDependencies ++= Seq(
<<<<<<< HEAD
  "com.google.cloud" % "google-cloud-storage" % "2.9.3",
  "com.google.cloud" % "google-cloud-nio"     % "0.124.7" % Test
=======
  "com.google.cloud" % "google-cloud-storage" % "2.9.2",
  "com.google.cloud" % "google-cloud-nio"     % "0.124.8" % Test
>>>>>>> 42597016
)<|MERGE_RESOLUTION|>--- conflicted
+++ resolved
@@ -1,11 +1,6 @@
 name := "gcs"
 
 libraryDependencies ++= Seq(
-<<<<<<< HEAD
   "com.google.cloud" % "google-cloud-storage" % "2.9.3",
-  "com.google.cloud" % "google-cloud-nio"     % "0.124.7" % Test
-=======
-  "com.google.cloud" % "google-cloud-storage" % "2.9.2",
   "com.google.cloud" % "google-cloud-nio"     % "0.124.8" % Test
->>>>>>> 42597016
 )