name := "gcs"

libraryDependencies ++= Seq(
<<<<<<< HEAD
  "com.google.cloud" % "google-cloud-storage" % "2.40.0",
  "com.google.cloud" % "google-cloud-nio"     % "0.127.17" % Test
=======
  "com.google.cloud" % "google-cloud-storage" % "2.39.0",
  "com.google.cloud" % "google-cloud-nio"     % "0.127.18" % Test
>>>>>>> 4b847549
)<|MERGE_RESOLUTION|>--- conflicted
+++ resolved
@@ -1,11 +1,6 @@
 name := "gcs"
 
 libraryDependencies ++= Seq(
-<<<<<<< HEAD
   "com.google.cloud" % "google-cloud-storage" % "2.40.0",
-  "com.google.cloud" % "google-cloud-nio"     % "0.127.17" % Test
-=======
-  "com.google.cloud" % "google-cloud-storage" % "2.39.0",
   "com.google.cloud" % "google-cloud-nio"     % "0.127.18" % Test
->>>>>>> 4b847549
 )