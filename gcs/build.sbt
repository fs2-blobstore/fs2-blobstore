name := "gcs"

libraryDependencies ++= Seq(
<<<<<<< HEAD
  "com.google.cloud" % "google-cloud-storage" % "2.9.2",
  "com.google.cloud" % "google-cloud-nio"     % "0.123.28" % Test
=======
  "com.google.cloud" % "google-cloud-storage" % "2.6.1",
  "com.google.cloud" % "google-cloud-nio"     % "0.124.7" % Test
>>>>>>> 75136a62
)<|MERGE_RESOLUTION|>--- conflicted
+++ resolved
@@ -1,11 +1,6 @@
 name := "gcs"
 
 libraryDependencies ++= Seq(
-<<<<<<< HEAD
   "com.google.cloud" % "google-cloud-storage" % "2.9.2",
-  "com.google.cloud" % "google-cloud-nio"     % "0.123.28" % Test
-=======
-  "com.google.cloud" % "google-cloud-storage" % "2.6.1",
   "com.google.cloud" % "google-cloud-nio"     % "0.124.7" % Test
->>>>>>> 75136a62
 )