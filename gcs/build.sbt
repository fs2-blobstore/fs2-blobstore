--- conflicted
+++ resolved
@@ -1,11 +1,6 @@
 name := "gcs"
 
 libraryDependencies ++= Seq(
-<<<<<<< HEAD
-  "com.google.cloud" % "google-cloud-storage" % "2.4.4",
+  "com.google.cloud" % "google-cloud-storage" % "2.4.5",
   "com.google.cloud" % "google-cloud-nio"     % "0.123.23" % Test
-=======
-  "com.google.cloud" % "google-cloud-storage" % "2.4.5",
-  "com.google.cloud" % "google-cloud-nio"     % "0.123.22" % Test
->>>>>>> 35b640e6
 )