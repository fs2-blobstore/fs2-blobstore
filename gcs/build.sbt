--- conflicted
+++ resolved
@@ -1,11 +1,6 @@
 name := "gcs"
 
 libraryDependencies ++= Seq(
-<<<<<<< HEAD
   "com.google.cloud" % "google-cloud-storage" % "1.113.9",
-  "com.google.cloud" % "google-cloud-nio"     % "0.122.4" % Test
-=======
-  "com.google.cloud" % "google-cloud-storage" % "1.113.8",
   "com.google.cloud" % "google-cloud-nio"     % "0.122.5" % Test
->>>>>>> 4bafdfee
 )