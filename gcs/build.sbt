--- conflicted
+++ resolved
@@ -1,11 +1,6 @@
 name := "gcs"
 
 libraryDependencies ++= Seq(
-<<<<<<< HEAD
   "com.google.cloud" % "google-cloud-storage" % "2.4.2",
-  "com.google.cloud" % "google-cloud-nio"     % "0.123.18" % Test
-=======
-  "com.google.cloud" % "google-cloud-storage" % "2.3.0",
   "com.google.cloud" % "google-cloud-nio"     % "0.123.20" % Test
->>>>>>> 99bb1328
 )