<<<<<<< HEAD
ThisBuild / scalaVersion       := "2.13.14"
ThisBuild / crossScalaVersions := Seq("2.12.20", "2.13.14", "3.3.4")
=======
ThisBuild / scalaVersion       := "2.13.15"
ThisBuild / crossScalaVersions := Seq("2.12.20", "2.13.15", "3.3.3")
>>>>>>> 1b19b8ba
ThisBuild / organization       := "com.github.fs2-blobstore"
ThisBuild / licenses           := List("Apache-2.0" -> sbt.url("http://www.apache.org/licenses/LICENSE-2.0"))
ThisBuild / developers := List(
  Developer("rolandomanrique", "Rolando Manrique", "", sbt.url("http://github.com/rolandomanrique")),
  Developer("stew", "Stew O'Connor", "", sbt.url("https://github.com/stew")),
  Developer("gafiatulin", "Victor Gafiatulin", "", sbt.url("https://github.com/gafiatulin")),
  Developer("jgogstad", "Jostein Gogstad", "", sbt.url("https://github.com/jgogstad"))
)
ThisBuild / homepage  := Some(sbt.url("https://github.com/fs2-blobstore/fs2-blobstore"))
ThisBuild / startYear := Some(2018)
ThisBuild / javacOptions ++= Seq("-source", "1.8", "-target", "1.8")

lazy val fs2blobstore = project
  .in(file("."))
  .settings(
    moduleName     := "root",
    publish / skip := true
  )
  .aggregate(url, core, s3, sftp, gcs, azure, box, `integration-tests`)

lazy val url = project

lazy val core = project.dependsOn(url)

lazy val s3 = project.dependsOn(core % "compile->compile;test->test")

lazy val sftp = project.dependsOn(core % "compile->compile;test->test")

lazy val box = project.dependsOn(core % "compile->compile;test->test")

lazy val gcs = project.dependsOn(core % "compile->compile;test->test")

lazy val azure = project.dependsOn(core % "compile->compile;test->test")

lazy val `integration-tests` = project.dependsOn(s3, sftp, box, gcs, azure)

lazy val microsite = project
  .settings(
    Compile / scalacOptions --= Seq("-Ywarn-unused:locals", "-Wunused:locals"),
    libraryDependencies ++= Seq(
      "org.typelevel" %% "squants" % "1.8.3"
    )
  )
  .dependsOn(gcs, sftp, s3, box, azure, core % "compile->test")
  .enablePlugins(MdocPlugin, MicrositesPlugin)<|MERGE_RESOLUTION|>--- conflicted
+++ resolved
@@ -1,10 +1,5 @@
-<<<<<<< HEAD
-ThisBuild / scalaVersion       := "2.13.14"
-ThisBuild / crossScalaVersions := Seq("2.12.20", "2.13.14", "3.3.4")
-=======
 ThisBuild / scalaVersion       := "2.13.15"
-ThisBuild / crossScalaVersions := Seq("2.12.20", "2.13.15", "3.3.3")
->>>>>>> 1b19b8ba
+ThisBuild / crossScalaVersions := Seq("2.12.20", "2.13.15", "3.3.4")
 ThisBuild / organization       := "com.github.fs2-blobstore"
 ThisBuild / licenses           := List("Apache-2.0" -> sbt.url("http://www.apache.org/licenses/LICENSE-2.0"))
 ThisBuild / developers := List(
